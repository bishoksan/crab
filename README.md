--- conflicted
+++ resolved
@@ -1,191 +1,187 @@
-# Crab #
-
-<img src="http://i.imgur.com/IDKhq5h.png" alt="crab logo" width=280 height=200 />
-
-#About#
-
-Crab is a language agnostic engine to perform static analysis based on
-[abstract interpretation](https://en.wikipedia.org/wiki/Abstract_interpretation).
-
-At its core, Crab is a collection of abstract domains and fixpoint
-iterators built on the top of
-[Ikos](http://ti.arc.nasa.gov/opensource/ikos/) (Inference Kernel for
-Open Static Analyzers) developed by NASA Ames Research Center.
-
-Crab has been designed to have two kind of users:
-
-1.  Analysis/verification tools that want to compute invariants using
-    abstract interpretation.
-
-2.  Researchers on abstract interpretation who would like to
-    experiment with new abstract domains and fixpoint iterators.
-
-## Licenses ##
-
-Ikos is distributed under NASA Open Source Agreement (NOSA)
-Version 1.3 or later. Crab is distributed under MIT license.
-
-See [Crab_LICENSE.txt](Crab_LICENSE.txt) and
-[Ikos_LICENSE.pdf](Ikos_LICENSE.pdf) for details.
-
-## Compilation ##
-
-Crab is written in C++ and uses heavily the Boost library. You will
-need:
-
-- C++ compiler supporting c++11
-- Boost and Gmp 
-
-Then, just type:
-
-    cmake -DCMAKE_BUILD_TYPE=Release -DCMAKE_INSTALL_PREFIX=my_install_dir ../
-    cmake --build . --target install 
-
-If you want to run the tests add `-DDEVMODE=ON` option.
-
-If you want to use the BOXES domain then add `-DUSE_LDD=ON` option.
-
-<<<<<<< HEAD
-If you want to use the Apron library domains then add `-DUSE_APRON=ON` option.
-
-## Input/Output ##
-=======
-## Crab CFG language and output ##
->>>>>>> 7af93ecb
-
-The input of Crab is a Control Flow Graph (CFG) language that
-interfaces with the abstract domains and iterators for the purpose of
-generating invariants.
-
-In its simplest form, the CFG consists only of:
-
-- assume,
-- havoc, 
-- arithmetic and bitwise operations, and
-- goto instructions
-
-but it also supports other instructions such as
-
-- load, store, pointer arithmetic, and function pointers
-- function calls and returns
-
-The output of Crab is a map from CFG basic blocks to invariants
-expressed in the underlying abstract domain.
-
-## Examples ##
-
-The tests directory contains some examples of how to build CFGs and
-how to compute invariants using different abstract domains.
-
-Important: the option `DEVMODE` must be enabled to compile all the
-tests.
-
-## How to integrate Crab in other verification tools ##
-
-Check these projects:
-
-- [crab-llvm](https://github.com/seahorn/crab-llvm) is a static
-analyzer that infers invariants from LLVM-based languages using Crab.
-
-- [SeaHorn](https://github.com/seahorn) is a verification framework
-that uses crab-llvm to supply invariants to the back-end solvers.
-
-## How to implement new fixpoint iterators ##
-
-The new fixpoint iterator must follow this API:
-
-    template< class NodeName, class AbstractValue >
-    class forward_fixpoint_iterator {
-     public:
-	 
-     virtual AbstractValue analyze(NodeName, AbstractValue) = 0;
-    
-     virtual void process_pre(NodeName, AbstractValue) = 0;
-    
-     virtual void process_post(NodeName, AbstractValue) = 0;
-    
-     virtual ~forward_fixpoint_iterator() { }
-	 
-    }; 
-
-## How to implement new abstract domains ##
-
-The main task is to implement the following API required by the
-fixpoint algorithm:
-  
-    static AbsDomain top();
-    
-    static AbsDomain bottom();
-    
-    bool is_bottom ();
-
-    bool is_top ();
-
-    // Less or equal
-    bool operator<=(AbsDomain o);
-
-    // Join
-    AbsDomain operator|(AbsDomain o);
-
-    // Meet
-    AbsDomain operator&(AbsDomain o);
-
-    // Widening
-    AbsDomain operator||(AbsDomain o);
-
-    // Narrowing 
-    AbsDomain operator&&(AbsDomain o);
-    
-### How to implement new numerical abstract domains ###
-
-In addition to the previous API, for numerical domains it is also
-required to implement the API described in `numerical_domains_api.hpp`:
-
-    typedef linear_expression< Number, VariableName > linear_expression_t;
-    typedef linear_constraint< Number, VariableName > linear_constraint_t;
-    typedef linear_constraint_system< Number, VariableName > linear_constraint_system_t;
-  
-    // x = y op z
-    virtual void apply(operation_t op, VariableName x, VariableName y, VariableName z) = 0; 
-
-    // x = y op k
-    virtual void apply(operation_t op, VariableName x, VariableName y, Number k) = 0; 
-
-    // x = e
-    virtual void assign(VariableName x, linear_expression_t e) = 0; 
-
-    // assume (c);
-    virtual void operator+=(linear_constraint_system_t csts) = 0;
-
-    // Forget
-    virtual void operator-=(VariableName v) = 0;
-
-    virtual ~numerical_domain() { }
-      
-This API assumes the manipulation of linear expressions and linear
-constraints both defined in `linear_constraints.hpp` so it is good to be
-familiar with.
-
-For non-relational domains it is highly recommend to build on the top
-of separate_domains which provides an efficient implementation of a
-fast mergeable integer map based on patricia trees. This map can be
-used to map variable names to abstract values. The implementation of
-intervals and congruences use it.
-
-### How to add non-standard abstract operations ###
-
-Some abstract domains may need some non-standard abstract operations
-(e.g., array read/write, expand, etc). The signature of these
-operations are described in `domain_traits.hpp`. Default
-implementations are in `domain_traits_impl.hpp`. If an abstract domain
-needs a different implementation from the default one then it should
-implement the operation under the namespace `crab::domain_traits`. The
-file `domain_traits.hpp` must also include the header file of the
-abstract domain (if not already there).
-
-##People##
-
-* [Arie Gurfinkel](arieg.bitbucket.org)
-* [Jorge Navas](http://ti.arc.nasa.gov/profile/jorge/)
-* [Temesghen Kahsai](http://www.lememta.info/)
-* Graeme Gange 
+# Crab #
+
+<img src="http://i.imgur.com/IDKhq5h.png" alt="crab logo" width=280 height=200 />
+
+#About#
+
+Crab is a language agnostic engine to perform static analysis based on
+[abstract interpretation](https://en.wikipedia.org/wiki/Abstract_interpretation).
+
+At its core, Crab is a collection of abstract domains and fixpoint
+iterators built on the top of
+[Ikos](http://ti.arc.nasa.gov/opensource/ikos/) (Inference Kernel for
+Open Static Analyzers) developed by NASA Ames Research Center.
+
+Crab has been designed to have two kind of users:
+
+1.  Analysis/verification tools that want to compute invariants using
+    abstract interpretation.
+
+2.  Researchers on abstract interpretation who would like to
+    experiment with new abstract domains and fixpoint iterators.
+
+## Licenses ##
+
+Ikos is distributed under NASA Open Source Agreement (NOSA)
+Version 1.3 or later. Crab is distributed under MIT license.
+
+See [Crab_LICENSE.txt](Crab_LICENSE.txt) and
+[Ikos_LICENSE.pdf](Ikos_LICENSE.pdf) for details.
+
+## Compilation ##
+
+Crab is written in C++ and uses heavily the Boost library. You will
+need:
+
+- C++ compiler supporting c++11
+- Boost and Gmp 
+
+Then, just type:
+
+    cmake -DCMAKE_BUILD_TYPE=Release -DCMAKE_INSTALL_PREFIX=my_install_dir ../
+    cmake --build . --target install 
+
+If you want to run the tests add `-DDEVMODE=ON` option.
+
+If you want to use the BOXES domain then add `-DUSE_LDD=ON` option.
+
+If you want to use the Apron library domains then add `-DUSE_APRON=ON` option.
+
+## Crab CFG language and output ##
+
+The input of Crab is a Control Flow Graph (CFG) language that
+interfaces with the abstract domains and iterators for the purpose of
+generating invariants.
+
+In its simplest form, the CFG consists only of:
+
+- assume,
+- havoc, 
+- arithmetic and bitwise operations, and
+- goto instructions
+
+but it also supports other instructions such as
+
+- load, store, pointer arithmetic, and function pointers
+- function calls and returns
+
+The output of Crab is a map from CFG basic blocks to invariants
+expressed in the underlying abstract domain.
+
+## Examples ##
+
+The tests directory contains some examples of how to build CFGs and
+how to compute invariants using different abstract domains.
+
+Important: the option `DEVMODE` must be enabled to compile all the
+tests.
+
+## How to integrate Crab in other verification tools ##
+
+Check these projects:
+
+- [crab-llvm](https://github.com/seahorn/crab-llvm) is a static
+analyzer that infers invariants from LLVM-based languages using Crab.
+
+- [SeaHorn](https://github.com/seahorn) is a verification framework
+that uses crab-llvm to supply invariants to the back-end solvers.
+
+## How to implement new fixpoint iterators ##
+
+The new fixpoint iterator must follow this API:
+
+    template< class NodeName, class AbstractValue >
+    class forward_fixpoint_iterator {
+     public:
+	 
+     virtual AbstractValue analyze(NodeName, AbstractValue) = 0;
+    
+     virtual void process_pre(NodeName, AbstractValue) = 0;
+    
+     virtual void process_post(NodeName, AbstractValue) = 0;
+    
+     virtual ~forward_fixpoint_iterator() { }
+	 
+    }; 
+
+## How to implement new abstract domains ##
+
+The main task is to implement the following API required by the
+fixpoint algorithm:
+  
+    static AbsDomain top();
+    
+    static AbsDomain bottom();
+    
+    bool is_bottom ();
+
+    bool is_top ();
+
+    // Less or equal
+    bool operator<=(AbsDomain o);
+
+    // Join
+    AbsDomain operator|(AbsDomain o);
+
+    // Meet
+    AbsDomain operator&(AbsDomain o);
+
+    // Widening
+    AbsDomain operator||(AbsDomain o);
+
+    // Narrowing 
+    AbsDomain operator&&(AbsDomain o);
+    
+### How to implement new numerical abstract domains ###
+
+In addition to the previous API, for numerical domains it is also
+required to implement the API described in `numerical_domains_api.hpp`:
+
+    typedef linear_expression< Number, VariableName > linear_expression_t;
+    typedef linear_constraint< Number, VariableName > linear_constraint_t;
+    typedef linear_constraint_system< Number, VariableName > linear_constraint_system_t;
+  
+    // x = y op z
+    virtual void apply(operation_t op, VariableName x, VariableName y, VariableName z) = 0; 
+
+    // x = y op k
+    virtual void apply(operation_t op, VariableName x, VariableName y, Number k) = 0; 
+
+    // x = e
+    virtual void assign(VariableName x, linear_expression_t e) = 0; 
+
+    // assume (c);
+    virtual void operator+=(linear_constraint_system_t csts) = 0;
+
+    // Forget
+    virtual void operator-=(VariableName v) = 0;
+
+    virtual ~numerical_domain() { }
+      
+This API assumes the manipulation of linear expressions and linear
+constraints both defined in `linear_constraints.hpp` so it is good to be
+familiar with.
+
+For non-relational domains it is highly recommend to build on the top
+of separate_domains which provides an efficient implementation of a
+fast mergeable integer map based on patricia trees. This map can be
+used to map variable names to abstract values. The implementation of
+intervals and congruences use it.
+
+### How to add non-standard abstract operations ###
+
+Some abstract domains may need some non-standard abstract operations
+(e.g., array read/write, expand, etc). The signature of these
+operations are described in `domain_traits.hpp`. Default
+implementations are in `domain_traits_impl.hpp`. If an abstract domain
+needs a different implementation from the default one then it should
+implement the operation under the namespace `crab::domain_traits`. The
+file `domain_traits.hpp` must also include the header file of the
+abstract domain (if not already there).
+
+##People##
+
+* [Arie Gurfinkel](arieg.bitbucket.org)
+* [Jorge Navas](http://ti.arc.nasa.gov/profile/jorge/)
+* [Temesghen Kahsai](http://www.lememta.info/)
+* Graeme Gange 