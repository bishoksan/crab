--- conflicted
+++ resolved
@@ -59,16 +59,11 @@
     typedef var_packing_naive_dbm<z_number, varname_t> pdbm_domain_t;
     typedef anti_unif<term::TDomInfo<z_number, varname_t, interval_domain_t> >::anti_unif_t term_domain_t;
     typedef anti_unif<term::TDomInfo<z_number, varname_t, dbm_domain_t> >::anti_unif_t term_dbm_t;
-<<<<<<< HEAD
     typedef boxes_domain< z_number, varname_t > boxes_domain_t;
-    typedef rib_domain< z_number, varname_t > rib_domain_t;
     typedef apron_domain< z_number, varname_t, apron_domain_id_t::APRON_INT > box_apron_domain_t;
     typedef apron_domain< z_number, varname_t, apron_domain_id_t::APRON_OCT > oct_apron_domain_t;
     typedef apron_domain< z_number, varname_t, apron_domain_id_t::APRON_OPT_OCT > opt_oct_apron_domain_t;
     typedef apron_domain< z_number, varname_t, apron_domain_id_t::APRON_PK > pk_apron_domain_t;
-=======
-    typedef boxes_domain<z_number, varname_t > boxes_domain_t;
->>>>>>> 48c7e0c8
     typedef dis_interval_domain<z_number, varname_t > dis_interval_domain_t;
     // Array domains
     typedef array_graph_domain<dbm_domain_t, interval_domain_t> array_graph_domain_t;
