#ifndef __TESTS_COMMON__
#define __TESTS_COMMON__

#include <crab/config.h>
#include <crab/common/types.hpp>
#include <crab/cfg/Cfg.hpp>
#include <crab/cfg/CfgBgl.hpp> 
#include <crab/cfg/VarFactory.hpp>
<<<<<<< HEAD

#include <crab/common/types.hpp>

=======
#include <crab/cfg/CfgBgl.hpp> 
>>>>>>> 2b359f06
#include <crab/analysis/FwdAnalyzer.hpp>
#include <crab/analysis/Pointer.hpp>
#include <crab/analysis/Liveness.hpp>

#include <crab/domains/linear_constraints.hpp> 
#include <crab/domains/intervals.hpp>                      
#include <crab/domains/dbm.hpp>                      
<<<<<<< HEAD
#include <crab/domains/split_dbm.hpp>
#include <crab/domains/var_packing_naive_dbm.hpp>
#include <crab/domains/boxes.hpp>                      
#include <crab/domains/apron_domains.hpp>                      
#include <crab/domains/dis_intervals.hpp>
#include <crab/domains/term_equiv.hpp>
#include <crab/domains/array_graph.hpp>                      
#include <crab/domains/array_smashing.hpp>
#include <crab/domains/combined_domains.hpp>                      

=======
#include <crab/domains/term_equiv.hpp>
#include <crab/domains/boxes.hpp>                    
#include <crab/domains/dis_intervals.hpp>                        
#include <crab/domains/array_graph.hpp>                      
#include <crab/domains/array_smashing.hpp>
>>>>>>> 2b359f06

namespace crab {

  namespace cfg_impl {

    using namespace cfg;
    using namespace std;

    template<> inline std::string get_label_str(std::string e) 
    { return e; }

    // A variable factory based on strings
    typedef cfg::var_factory_impl::StrVariableFactory VariableFactory;
    typedef typename VariableFactory::varname_t varname_t;

    // CFG
    typedef variable< z_number, varname_t >      z_var;
    typedef std::string                          basic_block_label_t;
    typedef Cfg< basic_block_label_t, varname_t> cfg_t;
    typedef cfg_t::basic_block_t                 basic_block_t;
  }

  namespace domain_impl {
    using namespace crab::cfg_impl;
    using namespace crab::domains; 
    using namespace ikos;
    typedef linear_expression<z_number, varname_t> z_lin_t;
    typedef linear_constraint<z_number, varname_t> z_lin_cst_t;
    typedef linear_constraint_system<z_number, varname_t> z_lin_cst_sys_t;
    typedef interval<z_number> z_interval_t;
    typedef bound<z_number> z_bound_t;
    // Numerical domains
    typedef interval_domain< z_number, varname_t > interval_domain_t;
    typedef numerical_congruence_domain< interval_domain_t> ric_domain_t;
    typedef DBM<z_number, varname_t> dbm_domain_t;
    typedef SplitDBM<z_number, varname_t> sdbm_domain_t;
    typedef var_packing_naive_dbm<z_number, varname_t> pdbm_domain_t;
    typedef boxes_domain< z_number, varname_t > boxes_domain_t;
    typedef dis_interval_domain<z_number, varname_t > dis_interval_domain_t;
    typedef apron_domain< z_number, varname_t, apron_domain_id_t::APRON_INT > box_apron_domain_t;
    typedef apron_domain< z_number, varname_t, apron_domain_id_t::APRON_OCT > oct_apron_domain_t;
    typedef apron_domain< z_number, varname_t, apron_domain_id_t::APRON_OPT_OCT > opt_oct_apron_domain_t;
    typedef apron_domain< z_number, varname_t, apron_domain_id_t::APRON_PK > pk_apron_domain_t;
    typedef term_domain<term::TDomInfo<z_number, varname_t, interval_domain_t> > term_domain_t;
    typedef term_domain<term::TDomInfo<z_number, varname_t, dbm_domain_t> > term_dbm_t;
    typedef term_domain<term::TDomInfo<z_number, varname_t, dis_interval_domain_t> > term_dis_int_t;
    typedef reduced_numerical_domain_product2<term_dis_int_t, sdbm_domain_t> num_domain_t; 
    // Array domains
    typedef array_graph_domain<dbm_domain_t, interval_domain_t> array_graph_domain_t;
    typedef array_smashing<dis_interval_domain_t> array_smashing_t;
  } 

}

#endif <|MERGE_RESOLUTION|>--- conflicted
+++ resolved
@@ -6,13 +6,6 @@
 #include <crab/cfg/Cfg.hpp>
 #include <crab/cfg/CfgBgl.hpp> 
 #include <crab/cfg/VarFactory.hpp>
-<<<<<<< HEAD
-
-#include <crab/common/types.hpp>
-
-=======
-#include <crab/cfg/CfgBgl.hpp> 
->>>>>>> 2b359f06
 #include <crab/analysis/FwdAnalyzer.hpp>
 #include <crab/analysis/Pointer.hpp>
 #include <crab/analysis/Liveness.hpp>
@@ -20,7 +13,6 @@
 #include <crab/domains/linear_constraints.hpp> 
 #include <crab/domains/intervals.hpp>                      
 #include <crab/domains/dbm.hpp>                      
-<<<<<<< HEAD
 #include <crab/domains/split_dbm.hpp>
 #include <crab/domains/var_packing_naive_dbm.hpp>
 #include <crab/domains/boxes.hpp>                      
@@ -30,14 +22,6 @@
 #include <crab/domains/array_graph.hpp>                      
 #include <crab/domains/array_smashing.hpp>
 #include <crab/domains/combined_domains.hpp>                      
-
-=======
-#include <crab/domains/term_equiv.hpp>
-#include <crab/domains/boxes.hpp>                    
-#include <crab/domains/dis_intervals.hpp>                        
-#include <crab/domains/array_graph.hpp>                      
-#include <crab/domains/array_smashing.hpp>
->>>>>>> 2b359f06
 
 namespace crab {
 
