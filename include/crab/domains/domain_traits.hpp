/*******************************************************************************
 * Extend abstract domains with non-standard operations.
 * Some of them might be moved into the domains later, others might
 * stay here.
 ******************************************************************************/

#ifndef DOMAINS_TRAITS_HPP
#define DOMAINS_TRAITS_HPP

#include <crab/common/bignums.hpp>
#include <crab/domains/intervals.hpp>
<<<<<<< HEAD
#include <crab/domains/dis_intervals.hpp>
#include <crab/domains/congruences.hpp>
#include <crab/domains/dbm.hpp>
#include <crab/domains/var_packing_naive_dbm.hpp>
#include <crab/domains/split_dbm.hpp>
#include <crab/domains/naive_dbm.hpp>
#include <crab/domains/term_equiv.hpp>
#ifdef HAVE_APRON
#include <crab/domains/apron_domains.hpp>
#endif 
#ifdef HAVE_LDD
#include <crab/domains/boxes.hpp>
#endif 
#include <crab/domains/array_graph.hpp>
#include <crab/domains/array_smashing.hpp>
#include <crab/domains/combined_domains.hpp>
=======
>>>>>>> 2b359f06

namespace crab {

 namespace domains {

<<<<<<< HEAD
      // Normalize the abstract domain if such notion exists.
      template <typename NumDomain>
      void normalize(NumDomain& inv); 
    
      // Remove all variables [it, end)
      template <typename NumDomain, typename Iterator>
      void forget(NumDomain& inv, Iterator begin, Iterator end); 

      // Forget all variables except [begin, end)
      template <typename NumDomain, typename Iterator>
      void project(NumDomain& inv, Iterator begin, Iterator end); 
    
      // Make a new copy of x without relating x with new_x
      template <typename Domain, typename VariableName>
      void expand (Domain& inv, VariableName x, VariableName new_x);

      // To perform reduction between domains
      template <typename VariableName, typename NumDomain1, typename NumDomain2>
      void push (const VariableName& x, NumDomain1 from, NumDomain2& to);
   
      ////// 
      /// Special operations for arrays
      //////

      template <typename Domain, typename VariableName>
      void array_init (Domain& inv, VariableName a, 
                       const vector<ikos::z_number>& vals); 
    
      template <typename Domain, typename VariableName, typename Number>
      void assume_array (Domain& inv, VariableName a, Number val); 
    
      template <typename Domain, typename VariableName, typename Number>
      void assume_array (Domain& inv, VariableName a, interval<Number> val);
      
      template <typename Domain, typename VariableName>
      void array_load (Domain& inv, VariableName lhs, 
                       VariableName a, VariableName i,
                       ikos::z_number n_bytes);

      template <typename Domain, typename VariableName>
      void array_store (Domain& inv, VariableName a, 
                        VariableName i, typename Domain::linear_expression_t v,
                        ikos::z_number n_bytes, bool is_singleton); 

       // temporary for profiling domains
      template <typename Domain>
      void print_stats (Domain inv); 

   } // end namespace domain_traits
=======
   template<typename Domain>
   class domain_traits {

    public:

     // Normalize the abstract domain if such notion exists.
     static void normalize (Domain& inv) { }

     // Remove all variables [begin, end)
     template<typename Iter>
     static void forget (Domain& inv, Iter begin, Iter end) {
       // -- inefficient if after each forget the domain requires
       //    normalization
       for (auto v : boost::make_iterator_range (begin,end)){
         inv -= v; 
       }
     }

     // Forget all variables except [begin, end)
     template <typename Iter>
     static void project(Domain& inv, Iter begin, Iter end){
       // -- lose precision if relational or disjunctive domain
       Domain res = Domain::top ();
       for (auto v : boost::make_iterator_range (begin, end)){
         res.set (v, inv[v]); 
       }
       std::swap (inv, res);
     }
         
     // Make a new copy of x without relating x with new_x
     template <typename VariableName>
     static void expand (Domain& inv, VariableName x, VariableName new_x) {
       // -- lose precision if relational or disjunctive domain
       inv.set (new_x , inv [x]);
     }
     
   };

   template<typename Domain>
   class array_domain_traits {

    public:

     typedef ikos::z_number z_number;
     typedef typename Domain::linear_expression_t linear_expression_t;

     template <typename VariableName>
     static void array_init (Domain& inv, VariableName a, 
                             const vector<z_number>& vals) { }
     
     template <typename VariableName, typename Number>
     static void assume_array (Domain& inv, VariableName a, Number val) { }
     
     template <typename VariableName, typename Number>
     static void assume_array (Domain& inv, VariableName a, interval<Number> val) { }
     
     template <typename VariableName>
     static void array_load (Domain& inv, VariableName lhs, 
                             VariableName a, VariableName i, z_number n_bytes) { }
     
     template <typename VariableName>
     static void array_store (Domain& inv, VariableName a, 
                              VariableName i, linear_expression_t v,
                              z_number n_bytes, bool is_singleton) { }
   };

 } // end namespace domains   
>>>>>>> 2b359f06
}// end namespace crab

#endif <|MERGE_RESOLUTION|>--- conflicted
+++ resolved
@@ -9,81 +9,11 @@
 
 #include <crab/common/bignums.hpp>
 #include <crab/domains/intervals.hpp>
-<<<<<<< HEAD
-#include <crab/domains/dis_intervals.hpp>
-#include <crab/domains/congruences.hpp>
-#include <crab/domains/dbm.hpp>
-#include <crab/domains/var_packing_naive_dbm.hpp>
-#include <crab/domains/split_dbm.hpp>
-#include <crab/domains/naive_dbm.hpp>
-#include <crab/domains/term_equiv.hpp>
-#ifdef HAVE_APRON
-#include <crab/domains/apron_domains.hpp>
-#endif 
-#ifdef HAVE_LDD
-#include <crab/domains/boxes.hpp>
-#endif 
-#include <crab/domains/array_graph.hpp>
-#include <crab/domains/array_smashing.hpp>
-#include <crab/domains/combined_domains.hpp>
-=======
->>>>>>> 2b359f06
 
 namespace crab {
 
  namespace domains {
 
-<<<<<<< HEAD
-      // Normalize the abstract domain if such notion exists.
-      template <typename NumDomain>
-      void normalize(NumDomain& inv); 
-    
-      // Remove all variables [it, end)
-      template <typename NumDomain, typename Iterator>
-      void forget(NumDomain& inv, Iterator begin, Iterator end); 
-
-      // Forget all variables except [begin, end)
-      template <typename NumDomain, typename Iterator>
-      void project(NumDomain& inv, Iterator begin, Iterator end); 
-    
-      // Make a new copy of x without relating x with new_x
-      template <typename Domain, typename VariableName>
-      void expand (Domain& inv, VariableName x, VariableName new_x);
-
-      // To perform reduction between domains
-      template <typename VariableName, typename NumDomain1, typename NumDomain2>
-      void push (const VariableName& x, NumDomain1 from, NumDomain2& to);
-   
-      ////// 
-      /// Special operations for arrays
-      //////
-
-      template <typename Domain, typename VariableName>
-      void array_init (Domain& inv, VariableName a, 
-                       const vector<ikos::z_number>& vals); 
-    
-      template <typename Domain, typename VariableName, typename Number>
-      void assume_array (Domain& inv, VariableName a, Number val); 
-    
-      template <typename Domain, typename VariableName, typename Number>
-      void assume_array (Domain& inv, VariableName a, interval<Number> val);
-      
-      template <typename Domain, typename VariableName>
-      void array_load (Domain& inv, VariableName lhs, 
-                       VariableName a, VariableName i,
-                       ikos::z_number n_bytes);
-
-      template <typename Domain, typename VariableName>
-      void array_store (Domain& inv, VariableName a, 
-                        VariableName i, typename Domain::linear_expression_t v,
-                        ikos::z_number n_bytes, bool is_singleton); 
-
-       // temporary for profiling domains
-      template <typename Domain>
-      void print_stats (Domain inv); 
-
-   } // end namespace domain_traits
-=======
    template<typename Domain>
    class domain_traits {
 
@@ -119,7 +49,7 @@
        // -- lose precision if relational or disjunctive domain
        inv.set (new_x , inv [x]);
      }
-     
+
    };
 
    template<typename Domain>
@@ -150,8 +80,17 @@
                               z_number n_bytes, bool is_singleton) { }
    };
 
+   template<typename Domain1, typename Domain2>
+   class product_domain_traits {
+    public:
+
+     // To perform reduction between domains
+     template <typename VariableName>
+     void push (const VariableName& x, Domain1 from, Domain2& to){ }
+     
+   };
+
  } // end namespace domains   
->>>>>>> 2b359f06
 }// end namespace crab
 
 #endif 