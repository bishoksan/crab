--- conflicted
+++ resolved
@@ -11,8 +11,6 @@
 
 #include <boost/optional.hpp>
 #include "boost/range/algorithm/set_algorithm.hpp"
-
-#include <type_traits>
 
 #include <crab/common/debug.hpp>
 #include <crab/common/stats.hpp>
@@ -550,21 +548,8 @@
           /////
 
           // --- convert this->m_inv to the language of summ_abs_dom_t (sum)
-<<<<<<< HEAD
-          summ_abs_domain_t caller_ctx_inv = summ_abs_domain_t::top();
-          if (std::is_same<summ_abs_domain_t, abs_dom_t>::value) {
-            caller_ctx_inv = this->m_inv;
-          } else {
-            // XXX: it will lose precision for disjunctive domains
-            for (auto cst : this->m_inv.to_linear_constraint_system ())
-              caller_ctx_inv += cst;
-          }
-          
-=======
           summ_abs_domain_t caller_ctx_inv;
           convert_domains(this->m_inv, caller_ctx_inv);
-
->>>>>>> 625a7f07
           CRAB_LOG ("inter",
                     crab::outs() << "--- Caller context: " <<  caller_ctx_inv << "\n");
                     
@@ -575,19 +560,7 @@
                                  << caller_ctx_inv << "\n");
 
           // --- convert back inv to the language of abs_dom_t
-<<<<<<< HEAD
-          if (std::is_same<summ_abs_domain_t, abs_dom_t>::value) {
-            this->m_inv = caller_ctx_inv;
-          } else {
-            // XXX: it will lose precision for disjunctive domains
-            abs_dom_t inv = abs_dom_t::top();          
-            for (auto cst : caller_ctx_inv.to_linear_constraint_system ())
-              inv += cst;
-            std::swap (this->m_inv, inv);
-          }
-=======
           convert_domains(caller_ctx_inv, this->m_inv);
->>>>>>> 625a7f07
           CRAB_LOG ("inter",
                     crab::outs() << "--- Caller continuation after " 
                                  <<  cs << "=" <<  this->m_inv << "\n");
