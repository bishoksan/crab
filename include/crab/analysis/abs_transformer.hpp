--- conflicted
+++ resolved
@@ -665,42 +665,7 @@
               callee_ctx_inv.array_assign (p, a, cs.get_arg_type (i));
             } 
           }
-<<<<<<< HEAD
-          // --- project only onto formal parameters
-          domains::domain_traits<abs_dom_t>::project (callee_ctx_inv, 
-                                                      pars.begin (),
-                                                      pars.end ());
-          // --- store the callee context
-          CRAB_LOG ("inter", 
-                    crab::outs() << "--- Callee context stored: " 
-                                 << callee_ctx_inv << "\n");
-          m_call_tbl->insert (cs, callee_ctx_inv);          
-
-          /////
-          // Generate the continuation at the caller
-          /////
-
-          // --- convert this->m_inv to the language of summ_abs_dom_t (sum)
-          summ_abs_domain_t caller_ctx_inv;
-          convert_domains(this->m_inv, caller_ctx_inv);
-          CRAB_LOG ("inter",
-                    crab::outs() << "--- Caller context: " <<  caller_ctx_inv << "\n");
-                    
-          // --- reuse summary to do the continuation
-          bu_abs_transformer_t::reuse_summary (caller_ctx_inv, cs, sum);
-          CRAB_LOG ("inter",
-                    crab::outs() << "--- Caller context after plugin summary: " 
-                                 << caller_ctx_inv << "\n");
-
-          // --- convert back inv to the language of abs_dom_t
-          convert_domains(caller_ctx_inv, this->m_inv);
-          CRAB_LOG ("inter",
-                    crab::outs() << "--- Caller continuation after " 
-                                 <<  cs << "=" <<  this->m_inv << "\n");
-          return;
-=======
           ++i;
->>>>>>> f7d25b54
         }
 
         // --- project only onto formal parameters
